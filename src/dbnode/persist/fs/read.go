// Copyright (c) 2016 Uber Technologies, Inc.
//
// Permission is hereby granted, free of charge, to any person obtaining a copy
// of this software and associated documentation files (the "Software"), to deal
// in the Software without restriction, including without limitation the rights
// to use, copy, modify, merge, publish, distribute, sublicense, and/or sell
// copies of the Software, and to permit persons to whom the Software is
// furnished to do so, subject to the following conditions:
//
// The above copyright notice and this permission notice shall be included in
// all copies or substantial portions of the Software.
//
// THE SOFTWARE IS PROVIDED "AS IS", WITHOUT WARRANTY OF ANY KIND, EXPRESS OR
// IMPLIED, INCLUDING BUT NOT LIMITED TO THE WARRANTIES OF MERCHANTABILITY,
// FITNESS FOR A PARTICULAR PURPOSE AND NONINFRINGEMENT. IN NO EVENT SHALL THE
// AUTHORS OR COPYRIGHT HOLDERS BE LIABLE FOR ANY CLAIM, DAMAGES OR OTHER
// LIABILITY, WHETHER IN AN ACTION OF CONTRACT, TORT OR OTHERWISE, ARISING FROM,
// OUT OF OR IN CONNECTION WITH THE SOFTWARE OR THE USE OR OTHER DEALINGS IN
// THE SOFTWARE.

package fs

import (
	"bytes"
	"errors"
	"fmt"
	"io"
	"os"
	"sort"
	"time"

	"github.com/m3db/m3/src/dbnode/digest"
	"github.com/m3db/m3/src/dbnode/persist"
	"github.com/m3db/m3/src/dbnode/persist/fs/msgpack"
	"github.com/m3db/m3/src/dbnode/persist/schema"
	"github.com/m3db/m3/src/x/checked"
	xerrors "github.com/m3db/m3/src/x/errors"
	"github.com/m3db/m3/src/x/ident"
	"github.com/m3db/m3/src/x/mmap"
	"github.com/m3db/m3/src/x/pool"
	"github.com/m3db/m3/src/x/serialize"
	xtime "github.com/m3db/m3/src/x/time"

	"go.uber.org/zap"
)

var (
	// ErrCheckpointFileNotFound returned when the checkpoint file doesn't exist
	ErrCheckpointFileNotFound = errors.New("checkpoint file does not exist")

	// errReadNotExpectedSize returned when the size of the next read does not match size specified by the index
	errReadNotExpectedSize = errors.New("next read not expected size")

	errUnexpectedSortByOffset = errors.New("should not sort index by offsets when doing reads sorted by Id")
)

const (
	mmapPersistFsDataName      = "mmap.persist.fs.data"
	mmapPersistFsDataIndexName = "mmap.persist.fs.dataindex"
)

type reader struct {
	opts          Options
	hugePagesOpts mmap.HugeTLBOptions

	filePathPrefix string
	namespace      ident.ID

	start     time.Time
	blockSize time.Duration

	infoFdWithDigest           digest.FdWithDigestReader
	bloomFilterWithDigest      digest.FdWithDigestReader
	digestFdWithDigestContents digest.FdWithDigestContentsReader

	indexFd                 *os.File
	indexMmap               mmap.Descriptor
	indexDecoderStream      dataFileSetReaderDecoderStream
	indexEntriesByOffsetAsc []schema.IndexEntry

	dataFd     *os.File
	dataMmap   mmap.Descriptor
	dataReader digest.ReaderWithDigest

	bloomFilterFd *os.File

	entries         int
	bloomFilterInfo schema.IndexBloomFilterInfo
	entriesRead     int
	metadataRead    int
	decoder         *msgpack.Decoder
	digestBuf       digest.Buffer
	bytesPool       pool.CheckedBytesPool
	tagDecoderPool  serialize.TagDecoderPool

	expectedInfoDigest        uint32
	expectedIndexDigest       uint32
	expectedDataDigest        uint32
	expectedDigestOfDigest    uint32
	expectedBloomFilterDigest uint32
	shard                     uint32
	volume                    int
	open                      bool

	orderedByIndex bool
}

// NewReader returns a new reader and expects all files to exist. Will read the
// index info in full on call to Open. The bytesPool can be passed as nil if callers
// would prefer just dynamically allocated IDs and data.
func NewReader(
	bytesPool pool.CheckedBytesPool,
	opts Options,
) (DataFileSetReader, error) {
	if err := opts.Validate(); err != nil {
		return nil, err
	}
	return &reader{
		// When initializing new fields that should be static, be sure to save
		// and reset them after Close() resets the fields to all default values.
		opts:           opts,
		filePathPrefix: opts.FilePathPrefix(),
		hugePagesOpts: mmap.HugeTLBOptions{
			Enabled:   opts.MmapEnableHugeTLB(),
			Threshold: opts.MmapHugeTLBThreshold(),
		},
		infoFdWithDigest:           digest.NewFdWithDigestReader(opts.InfoReaderBufferSize()),
		digestFdWithDigestContents: digest.NewFdWithDigestContentsReader(opts.InfoReaderBufferSize()),
		bloomFilterWithDigest:      digest.NewFdWithDigestReader(opts.InfoReaderBufferSize()),
		indexDecoderStream:         newReaderDecoderStream(),
		dataReader:                 digest.NewReaderWithDigest(nil),
		decoder:                    msgpack.NewDecoder(opts.DecodingOptions()),
		digestBuf:                  digest.NewBuffer(),
		bytesPool:                  bytesPool,
		tagDecoderPool:             opts.TagDecoderPool(),
	}, nil
}

func (r *reader) Open(opts DataReaderOpenOptions) error {
	var (
		namespace   = opts.Identifier.Namespace
		shard       = opts.Identifier.Shard
		blockStart  = opts.Identifier.BlockStart
		volumeIndex = opts.Identifier.VolumeIndex
		err         error
	)

	var (
		shardDir            string
		checkpointFilepath  string
		infoFilepath        string
		digestFilepath      string
		bloomFilterFilepath string
		indexFilepath       string
		dataFilepath        string
	)

	r.orderedByIndex = opts.OrderedByIndex

	switch opts.FileSetType {
	case persist.FileSetSnapshotType:
		shardDir = ShardSnapshotsDirPath(r.filePathPrefix, namespace, shard)
		checkpointFilepath = filesetPathFromTimeAndIndex(shardDir, blockStart, volumeIndex, checkpointFileSuffix)
		infoFilepath = filesetPathFromTimeAndIndex(shardDir, blockStart, volumeIndex, infoFileSuffix)
		digestFilepath = filesetPathFromTimeAndIndex(shardDir, blockStart, volumeIndex, digestFileSuffix)
		bloomFilterFilepath = filesetPathFromTimeAndIndex(shardDir, blockStart, volumeIndex, bloomFilterFileSuffix)
		indexFilepath = filesetPathFromTimeAndIndex(shardDir, blockStart, volumeIndex, indexFileSuffix)
		dataFilepath = filesetPathFromTimeAndIndex(shardDir, blockStart, volumeIndex, dataFileSuffix)
	case persist.FileSetFlushType:
		shardDir = ShardDataDirPath(r.filePathPrefix, namespace, shard)

		isLegacy := false
		if volumeIndex == 0 {
			isLegacy, err = isFirstVolumeLegacy(shardDir, blockStart, checkpointFileSuffix)
			if err != nil {
				return err
			}
		}

		checkpointFilepath = dataFilesetPathFromTimeAndIndex(shardDir, blockStart, volumeIndex, checkpointFileSuffix, isLegacy)
		infoFilepath = dataFilesetPathFromTimeAndIndex(shardDir, blockStart, volumeIndex, infoFileSuffix, isLegacy)
		digestFilepath = dataFilesetPathFromTimeAndIndex(shardDir, blockStart, volumeIndex, digestFileSuffix, isLegacy)
		bloomFilterFilepath = dataFilesetPathFromTimeAndIndex(shardDir, blockStart, volumeIndex, bloomFilterFileSuffix, isLegacy)
		indexFilepath = dataFilesetPathFromTimeAndIndex(shardDir, blockStart, volumeIndex, indexFileSuffix, isLegacy)
		dataFilepath = dataFilesetPathFromTimeAndIndex(shardDir, blockStart, volumeIndex, dataFileSuffix, isLegacy)
	default:
		return fmt.Errorf("unable to open reader with fileset type: %s", opts.FileSetType)
	}

	// If there is no checkpoint file, don't read the data files.
	digest, err := readCheckpointFile(checkpointFilepath, r.digestBuf)
	if err != nil {
		return err
	}
	r.expectedDigestOfDigest = digest

	var infoFd, digestFd *os.File
	err = openFiles(os.Open, map[string]**os.File{
		infoFilepath:        &infoFd,
		digestFilepath:      &digestFd,
		bloomFilterFilepath: &r.bloomFilterFd,
	})
	if err != nil {
		return err
	}

	r.infoFdWithDigest.Reset(infoFd)
	r.digestFdWithDigestContents.Reset(digestFd)

	defer func() {
		// NB(r): We don't need to keep these FDs open as we use these up front
		r.infoFdWithDigest.Close()
		r.digestFdWithDigestContents.Close()
	}()

	result, err := mmap.Files(os.Open, map[string]mmap.FileDesc{
		indexFilepath: mmap.FileDesc{
			File:       &r.indexFd,
			Descriptor: &r.indexMmap,
			Options: mmap.Options{
				Read:    true,
				HugeTLB: r.hugePagesOpts,
				ReporterOptions: mmap.ReporterOptions{
					Context: mmap.Context{
						Name: mmapPersistFsDataIndexName,
					},
					Reporter: r.opts.MmapReporter(),
				},
			},
		},
		dataFilepath: mmap.FileDesc{
			File:       &r.dataFd,
			Descriptor: &r.dataMmap,
			Options: mmap.Options{
				Read:    true,
				HugeTLB: r.hugePagesOpts,
				ReporterOptions: mmap.ReporterOptions{
					Context: mmap.Context{
						Name: mmapPersistFsDataName,
					},
					Reporter: r.opts.MmapReporter(),
				},
			},
		},
	})
	if err != nil {
		return err
	}

	if warning := result.Warning; warning != nil {
		logger := r.opts.InstrumentOptions().Logger()
		logger.Warn("warning while mmapping files in reader", zap.Error(warning))
	}

	r.indexDecoderStream.Reset(r.indexMmap.Bytes)
	r.dataReader.Reset(bytes.NewReader(r.dataMmap.Bytes))

	if err := r.readDigest(); err != nil {
		// Try to close if failed to read
		r.Close()
		return err
	}
	infoStat, err := infoFd.Stat()
	if err != nil {
		r.Close()
		return err
	}
	if err := r.readInfo(int(infoStat.Size())); err != nil {
		r.Close()
		return err
	}
	if opts.OrderedByIndex {
		r.decoder.Reset(r.indexDecoderStream)
<<<<<<< HEAD
	} else {
		if err := r.readIndexAndSortByOffsetAsc(); err != nil {
			r.Close()
			return err
		}
=======
	} else if err := r.readIndexAndSortByOffsetAsc(); err != nil {
		r.Close()
		return err
>>>>>>> b7685eb6
	}

	r.open = true
	r.namespace = namespace
	r.shard = shard

	return nil
}

func (r *reader) Status() DataFileSetReaderStatus {
	return DataFileSetReaderStatus{
		Open:       r.open,
		Namespace:  r.namespace,
		Shard:      r.shard,
		Volume:     r.volume,
		BlockStart: r.start,
		BlockSize:  r.blockSize,
	}
}

func (r *reader) readDigest() error {
	fsDigests, err := readFileSetDigests(r.digestFdWithDigestContents)
	if err != nil {
		return err
	}

	err = r.digestFdWithDigestContents.Validate(r.expectedDigestOfDigest)
	if err != nil {
		return err
	}

	// Note that we skip over the summaries file digest here which is available,
	// but we don't need
	r.expectedInfoDigest = fsDigests.infoDigest
	r.expectedIndexDigest = fsDigests.indexDigest
	r.expectedBloomFilterDigest = fsDigests.bloomFilterDigest
	r.expectedDataDigest = fsDigests.dataDigest

	return nil
}

func (r *reader) readInfo(size int) error {
	buf := make([]byte, size)
	n, err := r.infoFdWithDigest.ReadAllAndValidate(buf, r.expectedInfoDigest)
	if err != nil {
		return err
	}
	r.decoder.Reset(msgpack.NewByteDecoderStream(buf[:n]))
	info, err := r.decoder.DecodeIndexInfo()
	if err != nil {
		return err
	}
	r.start = xtime.FromNanoseconds(info.BlockStart)
	r.volume = info.VolumeIndex
	r.blockSize = time.Duration(info.BlockSize)
	r.entries = int(info.Entries)
	r.entriesRead = 0
	r.metadataRead = 0
	r.bloomFilterInfo = info.BloomFilter
	return nil
}

func (r *reader) readIndexAndSortByOffsetAsc() error {
	if r.orderedByIndex {
		return errUnexpectedSortByOffset
	}

	r.decoder.Reset(r.indexDecoderStream)
	for i := 0; i < r.entries; i++ {
		entry, err := r.decoder.DecodeIndexEntry(nil)
		if err != nil {
			return err
		}
		r.indexEntriesByOffsetAsc = append(r.indexEntriesByOffsetAsc, entry)
	}
	// NB(r): As we decode each block we need access to each index entry
	// in the order we decode the data
	sort.Sort(indexEntriesByOffsetAsc(r.indexEntriesByOffsetAsc))
	return nil
}

func (r *reader) Read() (ident.ID, ident.TagIterator, checked.Bytes, uint32, error) {
	if r.orderedByIndex {
		return r.readInIndexedOrder()
	}
	return r.readInStoredOrder()
}

func (r *reader) readInIndexedOrder() (ident.ID, ident.TagIterator, checked.Bytes, uint32, error) {
	if r.entriesRead >= r.entries {
		return nil, nil, nil, 0, io.EOF
	}

	entry, err := r.decoder.DecodeIndexEntry(nil)
	if err != nil {
		return nil, nil, nil, 0, err
	}

	var data checked.Bytes
	if r.bytesPool != nil {
		data = r.bytesPool.Get(int(entry.Size))
		data.IncRef()
		defer data.DecRef()
	} else {
		data = checked.NewBytes(make([]byte, 0, entry.Size), nil)
		data.IncRef()
		defer data.DecRef()
	}

	data.AppendAll(r.dataMmap.Bytes[entry.Offset : entry.Offset+entry.Size])

	// NB(r): _must_ check the checksum against known checksum as the data
	// file might not have been verified if we haven't read through the file yet.
	if entry.DataChecksum != int64(digest.Checksum(data.Bytes())) {
		return nil, nil, nil, 0, errSeekChecksumMismatch
	}

	id := r.entryClonedID(entry.ID)
	tags := r.entryClonedEncodedTagsIter(entry.EncodedTags)

	r.entriesRead++

	return id, tags, data, uint32(entry.DataChecksum), nil
}

func (r *reader) readInStoredOrder() (ident.ID, ident.TagIterator, checked.Bytes, uint32, error) {
	if r.entries > 0 && len(r.indexEntriesByOffsetAsc) < r.entries {
		// Have not read the index yet, this is required when reading
		// data as we need each index entry in order by by the offset ascending
		if err := r.readIndexAndSortByOffsetAsc(); err != nil {
			return nil, nil, nil, 0, err
		}
	}

	if r.entriesRead >= r.entries {
		return nil, nil, nil, 0, io.EOF
	}

	entry := r.indexEntriesByOffsetAsc[r.entriesRead]

	var data checked.Bytes
	if r.bytesPool != nil {
		data = r.bytesPool.Get(int(entry.Size))
		data.IncRef()
		defer data.DecRef()
		data.Resize(int(entry.Size))
	} else {
		data = checked.NewBytes(make([]byte, entry.Size), nil)
		data.IncRef()
		defer data.DecRef()
	}

	n, err := r.dataReader.Read(data.Bytes())
	if err != nil {
		return nil, nil, nil, 0, err
	}
	if n != int(entry.Size) {
		return nil, nil, nil, 0, errReadNotExpectedSize
	}

	id := r.entryClonedID(entry.ID)
	tags := r.entryClonedEncodedTagsIter(entry.EncodedTags)

	r.entriesRead++
	return id, tags, data, uint32(entry.DataChecksum), nil
}

func (r *reader) ReadMetadata() (ident.ID, ident.TagIterator, int, uint32, error) {
	if r.orderedByIndex {
		return r.readMetadataInIndexedOrder()
	}
	return r.readMetadataInStoredOrder()
}

func (r *reader) readMetadataInIndexedOrder() (ident.ID, ident.TagIterator, int, uint32, error) {
	if r.entriesRead >= r.entries {
		return nil, nil, 0, 0, io.EOF
	}

	entry, err := r.decoder.DecodeIndexEntry(nil)
	if err != nil {
		return nil, nil, 0, 0, err
	}

	id := r.entryClonedID(entry.ID)
	tags := r.entryClonedEncodedTagsIter(entry.EncodedTags)
	length := int(entry.Size)
	checksum := uint32(entry.DataChecksum)

	r.metadataRead++
	return id, tags, length, checksum, nil
}

func (r *reader) readMetadataInStoredOrder() (ident.ID, ident.TagIterator, int, uint32, error) {
	if r.metadataRead >= r.entries {
		return nil, nil, 0, 0, io.EOF
	}

	entry := r.indexEntriesByOffsetAsc[r.metadataRead]
	id := r.entryClonedID(entry.ID)
	tags := r.entryClonedEncodedTagsIter(entry.EncodedTags)
	length := int(entry.Size)
	checksum := uint32(entry.DataChecksum)

	r.metadataRead++
	return id, tags, length, checksum, nil
}

func (r *reader) ReadBloomFilter() (*ManagedConcurrentBloomFilter, error) {
	return newManagedConcurrentBloomFilterFromFile(
		r.bloomFilterFd,
		r.bloomFilterWithDigest,
		r.expectedBloomFilterDigest,
		uint(r.bloomFilterInfo.NumElementsM),
		uint(r.bloomFilterInfo.NumHashesK),
		r.opts.ForceBloomFilterMmapMemory(),
		mmap.ReporterOptions{
			Reporter: r.opts.MmapReporter(),
		},
	)
}

func (r *reader) entryClonedBytes(bytes []byte) checked.Bytes {
	var bytesClone checked.Bytes
	if r.bytesPool != nil {
		bytesClone = r.bytesPool.Get(len(bytes))
	} else {
		bytesClone = checked.NewBytes(make([]byte, 0, len(bytes)), nil)
	}
	bytesClone.IncRef()
	bytesClone.AppendAll(bytes)
	bytesClone.DecRef()
	return bytesClone
}

func (r *reader) entryClonedID(id []byte) ident.ID {
	return ident.BinaryID(r.entryClonedBytes(id))
}

func (r *reader) entryClonedEncodedTagsIter(encodedTags []byte) ident.TagIterator {
	if len(encodedTags) == 0 {
		// No tags set for this entry, return an empty tag iterator
		return ident.EmptyTagIterator
	}
	decoder := r.tagDecoderPool.Get()
	decoder.Reset(r.entryClonedBytes(encodedTags))
	return decoder
}

// NB(xichen): Validate should be called after all data is read because
// the digest is calculated for the entire data file.
func (r *reader) Validate() error {
	var multiErr xerrors.MultiError
	multiErr = multiErr.Add(r.ValidateMetadata())
	multiErr = multiErr.Add(r.ValidateData())
	return multiErr.FinalError()
}

// NB(r): ValidateMetadata can be called immediately after Open(...) since
// the metadata is read upfront.
func (r *reader) ValidateMetadata() error {
	err := r.indexDecoderStream.reader().Validate(r.expectedIndexDigest)
	if err != nil {
		return fmt.Errorf("could not validate index file: %v", err)
	}
	return nil
}

// NB(xichen): ValidateData should be called after all data is read because
// the digest is calculated for the entire data file.
func (r *reader) ValidateData() error {
	err := r.dataReader.Validate(r.expectedDataDigest)
	if err != nil {
		return fmt.Errorf("could not validate data file: %v", err)
	}
	return nil
}

func (r *reader) Range() xtime.Range {
	return xtime.Range{Start: r.start, End: r.start.Add(r.blockSize)}
}

func (r *reader) Entries() int {
	return r.entries
}

func (r *reader) EntriesRead() int {
	return r.entriesRead
}

func (r *reader) MetadataRead() int {
	return r.metadataRead
}

func (r *reader) OrderedByIndex() bool {
	return r.orderedByIndex
}

func (r *reader) Close() error {
	// Close and prepare resources that are to be reused
	multiErr := xerrors.NewMultiError()
	multiErr = multiErr.Add(mmap.Munmap(r.indexMmap))
	multiErr = multiErr.Add(mmap.Munmap(r.dataMmap))
	multiErr = multiErr.Add(r.indexFd.Close())
	multiErr = multiErr.Add(r.dataFd.Close())
	multiErr = multiErr.Add(r.bloomFilterFd.Close())
	r.indexDecoderStream.Reset(nil)
	r.dataReader.Reset(nil)
	for i := 0; i < len(r.indexEntriesByOffsetAsc); i++ {
		r.indexEntriesByOffsetAsc[i].ID = nil
	}
	r.indexEntriesByOffsetAsc = r.indexEntriesByOffsetAsc[:0]

	// Save fields we want to reassign after resetting struct
	opts := r.opts
	filePathPrefix := r.filePathPrefix
	hugePagesOpts := r.hugePagesOpts
	infoFdWithDigest := r.infoFdWithDigest
	digestFdWithDigestContents := r.digestFdWithDigestContents
	bloomFilterWithDigest := r.bloomFilterWithDigest
	indexDecoderStream := r.indexDecoderStream
	dataReader := r.dataReader
	decoder := r.decoder
	digestBuf := r.digestBuf
	bytesPool := r.bytesPool
	tagDecoderPool := r.tagDecoderPool
	indexEntriesByOffsetAsc := r.indexEntriesByOffsetAsc

	// Reset struct
	*r = reader{}

	// Reset the saved fields
	r.opts = opts
	r.filePathPrefix = filePathPrefix
	r.hugePagesOpts = hugePagesOpts
	r.infoFdWithDigest = infoFdWithDigest
	r.digestFdWithDigestContents = digestFdWithDigestContents
	r.bloomFilterWithDigest = bloomFilterWithDigest
	r.indexDecoderStream = indexDecoderStream
	r.dataReader = dataReader
	r.decoder = decoder
	r.digestBuf = digestBuf
	r.bytesPool = bytesPool
	r.tagDecoderPool = tagDecoderPool
	r.indexEntriesByOffsetAsc = indexEntriesByOffsetAsc

	return multiErr.FinalError()
}

// indexEntriesByOffsetAsc implements sort.Sort
type indexEntriesByOffsetAsc []schema.IndexEntry

func (e indexEntriesByOffsetAsc) Len() int {
	return len(e)
}

func (e indexEntriesByOffsetAsc) Less(i, j int) bool {
	return e[i].Offset < e[j].Offset
}

func (e indexEntriesByOffsetAsc) Swap(i, j int) {
	e[i], e[j] = e[j], e[i]
}<|MERGE_RESOLUTION|>--- conflicted
+++ resolved
@@ -271,17 +271,9 @@
 	}
 	if opts.OrderedByIndex {
 		r.decoder.Reset(r.indexDecoderStream)
-<<<<<<< HEAD
-	} else {
-		if err := r.readIndexAndSortByOffsetAsc(); err != nil {
-			r.Close()
-			return err
-		}
-=======
 	} else if err := r.readIndexAndSortByOffsetAsc(); err != nil {
 		r.Close()
 		return err
->>>>>>> b7685eb6
 	}
 
 	r.open = true
