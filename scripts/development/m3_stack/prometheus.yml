--- conflicted
+++ resolved
@@ -38,11 +38,7 @@
 
   - job_name: 'aggregator'
     static_configs:
-<<<<<<< HEAD
-      - targets: ['m3aggregator01:6003', 'm3aggregator02:6003']
-=======
       - targets: ['m3aggregator01:6002', 'm3aggregator01:6002']
->>>>>>> 79df0ec0
 
 remote_read:
   - url: http://m3coordinator01:7201/api/v1/prom/remote/read
