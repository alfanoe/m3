--- conflicted
+++ resolved
@@ -1659,18 +1659,14 @@
 	nsCtx := n.nsContextWithRLock()
 	n.RUnlock()
 
-<<<<<<< HEAD
-	targetShards := n.OwnedShards()
+	var (
 	processedShards := opts.MetricsScope.Counter("processed-shards")
-=======
-	var (
 		targetShards      = n.OwnedShards()
 		bytesPool         = sourceNs.StorageOptions().BytesPool()
 		fsOptions         = sourceNs.StorageOptions().CommitLogOptions().FilesystemOptions()
 		blockReaders      []fs.DataFileSetReader
 		sourceBlockStarts []time.Time
 	)
->>>>>>> 1ffd11b3
 
 	for sourceBlockStart := targetBlockStart;
 		sourceBlockStart.Before(lastSourceBlockEnd);
