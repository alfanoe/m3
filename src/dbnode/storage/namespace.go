--- conflicted
+++ resolved
@@ -1629,28 +1629,6 @@
 
 	targetShards := n.OwnedShards()
 
-<<<<<<< HEAD
-	sourceNsOpts := sourceNs.StorageOptions()
-	reader, err := fs.NewReader(sourceNsOpts.BytesPool(), sourceNsOpts.CommitLogOptions().FilesystemOptions())
-=======
-	// Note: Cold writes must be enabled for Large Tiles to work.
-	if !n.nopts.ColdWritesEnabled() {
-		return 0, errColdWritesDisabled
-	}
-
-	wOpts := series.WriteOptions{
-		TruncateType: n.opts.TruncateType(),
-		SchemaDesc:   nsCtx.Schema,
-	}
-
-	resources, err := newColdFlushReuseableResources(n.opts)
->>>>>>> b7685eb6
-	if err != nil {
-		return 0, err
-	}
-
-<<<<<<< HEAD
-=======
 	var blockReaders []fs.DataFileSetReader
 	sourceBlockSize := sourceNs.Options().RetentionOptions().BlockSize()
 	for sourceBlockStart := opts.Start; sourceBlockStart.Before(opts.End); sourceBlockStart = sourceBlockStart.Add(sourceBlockSize) {
@@ -1661,9 +1639,6 @@
 		blockReaders = append(blockReaders, reader)
 	}
 
-	// NB(bodu): Deferred targetShard cold flushes so that we can ensure that cold flush index data is
-	// persisted before persisting TSDB data to ensure crash consistency.
->>>>>>> b7685eb6
 	multiErr := xerrors.NewMultiError()
 	var processedBlockCount int64
 	for _, targetShard := range targetShards {
@@ -1673,11 +1648,7 @@
 			multiErr = multiErr.Add(detailedErr)
 			continue
 		}
-<<<<<<< HEAD
-		shardProcessedBlockCount, err := targetShard.AggregateTiles(ctx, reader, sourceNs.ID(), sourceShard, opts, nsCtx.Schema)
-=======
-		shardProcessedBlockCount, err := targetShard.AggregateTiles(ctx, sourceNs.ID(), sourceBlockSize, sourceShard, blockReaders, opts, wOpts)
->>>>>>> b7685eb6
+		shardProcessedBlockCount, err := targetShard.AggregateTiles(ctx, sourceNs.ID(), sourceBlockSize, sourceShard, blockReaders, opts, nsCtx.Schema)
 		processedBlockCount += shardProcessedBlockCount
 		if err != nil {
 			detailedErr := fmt.Errorf("shard %d aggregation failed: %v", targetShard.ID(), err)
