// Copyright (c) 2017 Uber Technologies, Inc.
//
// Permission is hereby granted, free of charge, to any person obtaining a copy
// of this software and associated documentation files (the "Software"), to deal
// in the Software without restriction, including without limitation the rights
// to use, copy, modify, merge, publish, distribute, sublicense, and/or sell
// copies of the Software, and to permit persons to whom the Software is
// furnished to do so, subject to the following conditions:
//
// The above copyright notice and this permission notice shall be included in
// all copies or substantial portions of the Software.
//
// THE SOFTWARE IS PROVIDED "AS IS", WITHOUT WARRANTY OF ANY KIND, EXPRESS OR
// IMPLIED, INCLUDING BUT NOT LIMITED TO THE WARRANTIES OF MERCHANTABILITY,
// FITNESS FOR A PARTICULAR PURPOSE AND NONINFRINGEMENT. IN NO EVENT SHALL THE
// AUTHORS OR COPYRIGHT HOLDERS BE LIABLE FOR ANY CLAIM, DAMAGES OR OTHER
// LIABILITY, WHETHER IN AN ACTION OF CONTRACT, TORT OR OTHERWISE, ARISING FROM,
// OUT OF OR IN CONNECTION WITH THE SOFTWARE OR THE USE OR OTHER DEALINGS IN
// THE SOFTWARE.

package config

import (
	"fmt"
	"io/ioutil"
	"os"
	"testing"

	"github.com/m3db/m3/src/dbnode/client"
	"github.com/m3db/m3/src/dbnode/environment"
	"github.com/m3db/m3/src/dbnode/storage"
	"github.com/m3db/m3/src/dbnode/storage/bootstrap/bootstrapper/commitlog"
	"github.com/m3db/m3/src/dbnode/storage/bootstrap/result"
	"github.com/m3db/m3/src/dbnode/topology"
	xconfig "github.com/m3db/m3/src/x/config"
	"github.com/m3db/m3/src/x/instrument"
	xtest "github.com/m3db/m3/src/x/test"

	"github.com/golang/mock/gomock"
	"github.com/stretchr/testify/assert"
	"github.com/stretchr/testify/require"
	yaml "gopkg.in/yaml.v2"
)

const testBaseConfig = `
db:
  logging:
      level: info
      file: /var/log/m3dbnode.log

  cache:
      postingsList:
          size: 100
          cacheRegexp: false
          cacheTerms: false

  metrics:
      prometheus:
          handlerPath: /metrics
      sanitization: prometheus
      samplingRate: 1.0
      extended: detailed

  listenAddress: 0.0.0.0:9000
  clusterListenAddress: 0.0.0.0:9001
  httpNodeListenAddress: 0.0.0.0:9002
  httpClusterListenAddress: 0.0.0.0:9003
  debugListenAddress: 0.0.0.0:9004

  hostID:
      resolver: config
      value: host1

  client:
      writeConsistencyLevel: majority
      readConsistencyLevel: unstrict_majority
      connectConsistencyLevel: any
      writeTimeout: 10s
      fetchTimeout: 15s
      connectTimeout: 20s
      writeRetry:
          initialBackoff: 500ms
          backoffFactor: 3
          maxRetries: 2
          jitter: true
      fetchRetry:
          initialBackoff: 500ms
          backoffFactor: 2
          maxRetries: 3
          jitter: true
      backgroundHealthCheckFailLimit: 4
      backgroundHealthCheckFailThrottleFactor: 0.5
      hashing:
        seed: 42

  gcPercentage: 100

  writeNewSeriesLimitPerSecond: 1048576
  writeNewSeriesBackoffDuration: 2ms

  bootstrap:
<<<<<<< HEAD
      fs:
=======
      bootstrappers:
          - filesystem
          - peers
          - noop-all
      filesystem:
>>>>>>> 99f95eae
          numProcessorsPerCPU: 0.42
      commitlog:
          returnUnfulfilledForCorruptCommitLogFiles: false

  commitlog:
      flushMaxBytes: 524288
      flushEvery: 1s
      queue:
          calculationType: fixed
          size: 2097152

  filesystem:
      filePathPrefix: /var/lib/m3db
      writeBufferSize: 65536
      dataReadBufferSize: 65536
      infoReadBufferSize: 128
      seekReadBufferSize: 4096
      throughputLimitMbps: 100.0
      throughputCheckEvery: 128
      force_index_summaries_mmap_memory: true
      force_bloom_filter_mmap_memory: true

  repair:
      enabled: false
      throttle: 2m
      checkInterval: 1m

  pooling:
      blockAllocSize: 16
      thriftBytesPoolAllocSize: 2048
      type: simple
      seriesPool:
          size: 5242880
          lowWatermark: 0.01
          highWatermark: 0.02
      blockPool:
          size: 4194304
          lowWatermark: 0.01
          highWatermark: 0.02
      encoderPool:
          size: 25165824
          lowWatermark: 0.01
          highWatermark: 0.02
      checkedBytesWrapperPool:
          size: 65536
          lowWatermark: 0.01
          highWatermark: 0.02
      closersPool:
          size: 104857
          lowWatermark: 0.01
          highWatermark: 0.02
      contextPool:
          size: 524288
          lowWatermark: 0.01
          highWatermark: 0.02
      segmentReaderPool:
          size: 16384
          lowWatermark: 0.01
          highWatermark: 0.02
      iteratorPool:
          size: 2048
          lowWatermark: 0.01
          highWatermark: 0.02
      fetchBlockMetadataResultsPool:
          size: 65536
          capacity: 32
          lowWatermark: 0.01
          highWatermark: 0.02
      fetchBlocksMetadataResultsPool:
          size: 32
          lowWatermark: 0.01
          highWatermark: 0.02
          capacity: 4096
      replicaMetadataSlicePool:
          size: 131072
          capacity: 3
          lowWatermark: 0.01
          highWatermark: 0.02
      blockMetadataPool:
          size: 65536
          lowWatermark: 0.01
          highWatermark: 0.02
      blockMetadataSlicePool:
          size: 65536
          capacity: 32
          lowWatermark: 0.01
          highWatermark: 0.02
      blocksMetadataPool:
          size: 65536
          lowWatermark: 0.01
          highWatermark: 0.02
      blocksMetadataSlicePool:
          size: 32
          capacity: 4096
          lowWatermark: 0.01
          highWatermark: 0.02
      tagsPool:
          size: 65536
          capacity: 8
          maxCapacity: 32
          lowWatermark: 0.01
          highWatermark: 0.02
      tagIteratorPool:
          size: 8192
          lowWatermark: 0.01
          highWatermark: 0.02
      indexResultsPool:
          size: 8192
          lowWatermark: 0.01
          highWatermark: 0.02
      tagEncoderPool:
          size: 8192
          lowWatermark: 0.01
          highWatermark: 0.02
      tagDecoderPool:
          size: 8192
          lowWatermark: 0.01
          highWatermark: 0.02
      writeBatchPool:
          size: 8192
          initialBatchSize: 128
          maxBatchSize: 100000
      postingsListPool:
          size: 8
          lowWatermark: 0
          highWatermark: 0
      identifierPool:
          size: 9437184
          lowWatermark: 0.01
          highWatermark: 0.02
      bufferBucketPool:
          size: 65536
          lowWatermark: 0.01
          highWatermark: 0.02
      bufferBucketVersionsPool:
          size: 65536
          lowWatermark: 0.01
          highWatermark: 0.02
      retrieveRequestPool:
          size: 65536
          lowWatermark: 0.01
          highWatermark: 0.02
      bytesPool:
          buckets:
              - capacity: 16
                size: 6291456
                lowWatermark: 0.10
                highWatermark: 0.12
              - capacity: 32
                size: 3145728
                lowWatermark: 0.10
                highWatermark: 0.12
              - capacity: 64
                size: 3145728
                lowWatermark: 0.10
                highWatermark: 0.12
              - capacity: 128
                size: 3145728
                lowWatermark: 0.10
                highWatermark: 0.12
              - capacity: 256
                size: 3145728
                lowWatermark: 0.10
                highWatermark: 0.12
              - capacity: 1440
                size: 524288
                lowWatermark: 0.10
                highWatermark: 0.12
              - capacity: 4096
                size: 524288
                lowWatermark: 0.01
                highWatermark: 0.02
              - capacity: 8192
                size: 32768
                lowWatermark: 0.01
                highWatermark: 0.02

  config:
      service:
          env: production
          zone: embedded
          service: m3db
          cacheDir: /var/lib/m3kv
          etcdClusters:
              - zone: embedded
                endpoints:
                    - 1.1.1.1:2379
                    - 1.1.1.2:2379
                    - 1.1.1.3:2379

      seedNodes:
          listenPeerUrls:
              - http://0.0.0.0:2380
          listenClientUrls:
              - http://0.0.0.0:2379
          rootDir: /var/lib/etcd
          initialAdvertisePeerUrls:
              - http://1.1.1.1:2380
          advertiseClientUrls:
              - http://1.1.1.1:2379
          initialCluster:
              - hostID: host1
                endpoint: http://1.1.1.1:2380
                clusterState: existing
              - hostID: host2
                endpoint: http://1.1.1.2:2380
              - hostID: host3
                endpoint: http://1.1.1.3:2380
  hashing:
    seed: 42
  writeNewSeriesAsync: true

  tracing:
    backend: jaeger
`

func TestConfiguration(t *testing.T) {
	fd, err := ioutil.TempFile("", "config.yaml")
	require.NoError(t, err)
	defer func() {
		assert.NoError(t, fd.Close())
		assert.NoError(t, os.Remove(fd.Name()))
	}()

	_, err = fd.Write([]byte(testBaseConfig))
	require.NoError(t, err)

	// Verify is valid
	var cfg Configuration
	err = xconfig.LoadFile(&cfg, fd.Name(), xconfig.Options{})
	require.NoError(t, err)

	// Verify a reverse output of the data matches what we expect
	data, err := yaml.Marshal(cfg)
	require.NoError(t, err)

	expected := `db:
  index:
    maxQueryIDsConcurrency: 0
    forwardIndexProbability: 0
    forwardIndexThreshold: 0
  transforms:
    truncateBy: 0
    forceValue: null
  logging:
    file: /var/log/m3dbnode.log
    level: info
    fields: {}
  metrics:
    scope: null
    m3: null
    prometheus:
      handlerPath: /metrics
      listenAddress: ""
      timerType: ""
      defaultHistogramBuckets: []
      defaultSummaryObjectives: []
      onError: ""
    samplingRate: 1
    extended: 3
    sanitization: 2
  listenAddress: 0.0.0.0:9000
  clusterListenAddress: 0.0.0.0:9001
  httpNodeListenAddress: 0.0.0.0:9002
  httpClusterListenAddress: 0.0.0.0:9003
  debugListenAddress: 0.0.0.0:9004
  hostID:
    resolver: config
    value: host1
    envVarName: null
    file: null
    hostname: null
  client:
    config: null
    writeConsistencyLevel: 2
    readConsistencyLevel: 2
    connectConsistencyLevel: 0
    writeTimeout: 10s
    fetchTimeout: 15s
    connectTimeout: 20s
    writeRetry:
      initialBackoff: 500ms
      backoffFactor: 3
      maxBackoff: 0s
      maxRetries: 2
      forever: null
      jitter: true
    fetchRetry:
      initialBackoff: 500ms
      backoffFactor: 2
      maxBackoff: 0s
      maxRetries: 3
      forever: null
      jitter: true
    logErrorSampleRate: 0
    backgroundHealthCheckFailLimit: 4
    backgroundHealthCheckFailThrottleFactor: 0.5
    hashing:
      seed: 42
    proto: null
    asyncWriteWorkerPoolSize: null
    asyncWriteMaxConcurrency: null
    useV2BatchAPIs: null
    writeTimestampOffset: null
    fetchSeriesBlocksBatchConcurrency: null
    fetchSeriesBlocksBatchSize: null
    writeShardsInitializing: null
    shardsLeavingCountTowardsConsistency: null
  gcPercentage: 100
  writeNewSeriesLimitPerSecond: 1048576
  writeNewSeriesBackoffDuration: 2ms
  tick: null
  bootstrap:
<<<<<<< HEAD
    fs:
=======
    bootstrappers:
    - filesystem
    - peers
    - noop-all
    filesystem:
>>>>>>> 99f95eae
      numProcessorsPerCPU: 0.42
      migration: null
    commitlog:
      returnUnfulfilledForCorruptCommitLogFiles: false
    peers: null
    cacheSeriesMetadata: null
    indexSegmentConcurrency: null
  blockRetrieve: null
  cache:
    series: null
    postingsList:
      size: 100
      cacheRegexp: false
      cacheTerms: false
  filesystem:
    filePathPrefix: /var/lib/m3db
    writeBufferSize: 65536
    dataReadBufferSize: 65536
    infoReadBufferSize: 128
    seekReadBufferSize: 4096
    throughputLimitMbps: 100
    throughputCheckEvery: 128
    newFileMode: null
    newDirectoryMode: null
    mmap: null
    force_index_summaries_mmap_memory: true
    force_bloom_filter_mmap_memory: true
    bloomFilterFalsePositivePercent: null
  commitlog:
    flushMaxBytes: 524288
    flushEvery: 1s
    queue:
      calculationType: fixed
      size: 2097152
    queueChannel: null
  repair:
    enabled: false
    throttle: 2m0s
    checkInterval: 1m0s
    debugShadowComparisonsEnabled: false
    debugShadowComparisonsPercentage: 0
  replication: null
  pooling:
    blockAllocSize: 16
    thriftBytesPoolAllocSize: 2048
    type: simple
    bytesPool:
      buckets:
      - size: 6291456
        lowWatermark: 0.1
        highWatermark: 0.12
        capacity: 16
      - size: 3145728
        lowWatermark: 0.1
        highWatermark: 0.12
        capacity: 32
      - size: 3145728
        lowWatermark: 0.1
        highWatermark: 0.12
        capacity: 64
      - size: 3145728
        lowWatermark: 0.1
        highWatermark: 0.12
        capacity: 128
      - size: 3145728
        lowWatermark: 0.1
        highWatermark: 0.12
        capacity: 256
      - size: 524288
        lowWatermark: 0.1
        highWatermark: 0.12
        capacity: 1440
      - size: 524288
        lowWatermark: 0.01
        highWatermark: 0.02
        capacity: 4096
      - size: 32768
        lowWatermark: 0.01
        highWatermark: 0.02
        capacity: 8192
    checkedBytesWrapperPool:
      size: 65536
      lowWatermark: 0.01
      highWatermark: 0.02
    closersPool:
      size: 104857
      lowWatermark: 0.01
      highWatermark: 0.02
    contextPool:
      size: 524288
      lowWatermark: 0.01
      highWatermark: 0.02
    seriesPool:
      size: 5242880
      lowWatermark: 0.01
      highWatermark: 0.02
    blockPool:
      size: 4194304
      lowWatermark: 0.01
      highWatermark: 0.02
    encoderPool:
      size: 25165824
      lowWatermark: 0.01
      highWatermark: 0.02
    iteratorPool:
      size: 2048
      lowWatermark: 0.01
      highWatermark: 0.02
    segmentReaderPool:
      size: 16384
      lowWatermark: 0.01
      highWatermark: 0.02
    identifierPool:
      size: 9437184
      lowWatermark: 0.01
      highWatermark: 0.02
    fetchBlockMetadataResultsPool:
      size: 65536
      lowWatermark: 0.01
      highWatermark: 0.02
      capacity: 32
    fetchBlocksMetadataResultsPool:
      size: 32
      lowWatermark: 0.01
      highWatermark: 0.02
      capacity: 4096
    replicaMetadataSlicePool:
      size: 131072
      lowWatermark: 0.01
      highWatermark: 0.02
      capacity: 3
    blockMetadataPool:
      size: 65536
      lowWatermark: 0.01
      highWatermark: 0.02
    blockMetadataSlicePool:
      size: 65536
      lowWatermark: 0.01
      highWatermark: 0.02
      capacity: 32
    blocksMetadataPool:
      size: 65536
      lowWatermark: 0.01
      highWatermark: 0.02
    blocksMetadataSlicePool:
      size: 32
      lowWatermark: 0.01
      highWatermark: 0.02
      capacity: 4096
    tagsPool:
      size: 65536
      lowWatermark: 0.01
      highWatermark: 0.02
      capacity: 8
      maxCapacity: 32
    tagIteratorPool:
      size: 8192
      lowWatermark: 0.01
      highWatermark: 0.02
    indexResultsPool:
      size: 8192
      lowWatermark: 0.01
      highWatermark: 0.02
    tagEncoderPool:
      size: 8192
      lowWatermark: 0.01
      highWatermark: 0.02
    tagDecoderPool:
      size: 8192
      lowWatermark: 0.01
      highWatermark: 0.02
    writeBatchPool:
      size: 8192
      initialBatchSize: 128
      maxBatchSize: 100000
    bufferBucketPool:
      size: 65536
      lowWatermark: 0.01
      highWatermark: 0.02
    bufferBucketVersionsPool:
      size: 65536
      lowWatermark: 0.01
      highWatermark: 0.02
    retrieveRequestPool:
      size: 65536
      lowWatermark: 0.01
      highWatermark: 0.02
    postingsListPool:
      size: 8
      lowWatermark: 0
      highWatermark: 0
  config:
    services:
    - async: false
      clientOverrides:
        hostQueueFlushInterval: null
        targetHostQueueFlushSize: null
      service:
        zone: embedded
        env: production
        service: m3db
        cacheDir: /var/lib/m3kv
        etcdClusters:
        - zone: embedded
          endpoints:
          - 1.1.1.1:2379
          - 1.1.1.2:2379
          - 1.1.1.3:2379
          keepAlive: null
          tls: null
          autoSyncInterval: 0s
        m3sd:
          initTimeout: null
        watchWithRevision: 0
        newDirectoryMode: null
    statics: []
    seedNodes:
      rootDir: /var/lib/etcd
      initialAdvertisePeerUrls:
      - http://1.1.1.1:2380
      advertiseClientUrls:
      - http://1.1.1.1:2379
      listenPeerUrls:
      - http://0.0.0.0:2380
      listenClientUrls:
      - http://0.0.0.0:2379
      initialCluster:
      - hostID: host1
        endpoint: http://1.1.1.1:2380
        clusterState: existing
      - hostID: host2
        endpoint: http://1.1.1.2:2380
        clusterState: ""
      - hostID: host3
        endpoint: http://1.1.1.3:2380
        clusterState: ""
      clientTransportSecurity:
        caFile: ""
        certFile: ""
        keyFile: ""
        trustedCaFile: ""
        clientCertAuth: false
        autoTls: false
      peerTransportSecurity:
        caFile: ""
        certFile: ""
        keyFile: ""
        trustedCaFile: ""
        clientCertAuth: false
        autoTls: false
  hashing:
    seed: 42
  writeNewSeriesAsync: true
  proto: null
  tracing:
    serviceName: ""
    backend: jaeger
    jaeger:
      serviceName: ""
      disabled: false
      rpc_metrics: false
      tags: []
      sampler: null
      reporter: null
      headers: null
      baggage_restrictions: null
      throttler: null
    lightstep:
      access_token: ""
      collector:
        scheme: ""
        host: ""
        port: 0
        plaintext: false
        custom_ca_cert_file: ""
      tags: {}
      lightstep_api:
        scheme: ""
        host: ""
        port: 0
        plaintext: false
        custom_ca_cert_file: ""
      max_buffered_spans: 0
      max_log_key_len: 0
      max_log_value_len: 0
      max_logs_per_span: 0
      grpc_max_call_send_msg_size_bytes: 0
      reporting_period: 0s
      min_reporting_period: 0s
      report_timeout: 0s
      drop_span_logs: false
      verbose: false
      use_http: false
      usegrpc: false
      reconnect_period: 0s
      meta_event_reporting_enabled: false
  limits:
    maxRecentlyQueriedSeriesDiskBytesRead: null
    maxRecentlyQueriedSeriesBlocks: null
    maxOutstandingWriteRequests: 0
    maxOutstandingReadRequests: 0
    maxOutstandingRepairedBytes: 0
    maxEncodersPerBlock: 0
  wide: null
  tchannel: null
  debug:
    mutexProfileFraction: 0
    blockProfileRate: 0
coordinator: null
`

	actual := string(data)
	if expected != actual {
		diff := xtest.Diff(expected, actual)
		require.FailNow(t, "reverse config did not match:\n"+diff)
	}
}

func TestInitialClusterEndpoints(t *testing.T) {
	seedNodes := []environment.SeedNode{
		environment.SeedNode{
			HostID:   "host1",
			Endpoint: "http://1.1.1.1:2380",
		},
	}
	endpoints, err := InitialClusterEndpoints(seedNodes)
	require.NoError(t, err)
	require.NotNil(t, endpoints)
	require.Equal(t, 1, len(endpoints))
	assert.Equal(t, "http://1.1.1.1:2379", endpoints[0])

	seedNodes = []environment.SeedNode{
		environment.SeedNode{
			HostID:   "host1",
			Endpoint: "http://1.1.1.1:2380",
		},
		environment.SeedNode{
			HostID:   "host2",
			Endpoint: "http://1.1.1.2:2380",
		},
		environment.SeedNode{
			HostID:   "host3",
			Endpoint: "http://1.1.1.3:2380",
		},
	}
	endpoints, err = InitialClusterEndpoints(seedNodes)
	require.NoError(t, err)
	require.NotNil(t, endpoints)
	require.Equal(t, 3, len(endpoints))
	assert.Equal(t, "http://1.1.1.1:2379", endpoints[0])
	assert.Equal(t, "http://1.1.1.2:2379", endpoints[1])
	assert.Equal(t, "http://1.1.1.3:2379", endpoints[2])

	seedNodes = []environment.SeedNode{}
	endpoints, err = InitialClusterEndpoints(seedNodes)
	assert.NoError(t, err)
	assert.Equal(t, 0, len(endpoints))

	seedNodes = []environment.SeedNode{
		environment.SeedNode{
			HostID:   "host1",
			Endpoint: "",
		},
	}
	_, err = InitialClusterEndpoints(seedNodes)
	require.Error(t, err)
}

func TestIsSeedNode(t *testing.T) {
	seedNodes := []environment.SeedNode{
		environment.SeedNode{
			HostID:   "host1",
			Endpoint: "http://1.1.1.1:2380",
		},
	}
	res := IsSeedNode(seedNodes, "host1")
	assert.Equal(t, true, res)

	seedNodes = []environment.SeedNode{
		environment.SeedNode{
			HostID:   "host1",
			Endpoint: "http://1.1.1.1:2380",
		},
		environment.SeedNode{
			HostID:   "host2",
			Endpoint: "http://1.1.1.2:2380",
		},
		environment.SeedNode{
			HostID:   "host3",
			Endpoint: "http://1.1.1.3:2380",
		},
	}
	res = IsSeedNode(seedNodes, "host2")
	assert.Equal(t, true, res)

	seedNodes = []environment.SeedNode{
		environment.SeedNode{
			HostID:   "host1",
			Endpoint: "http://1.1.1.1:2380",
		},
		environment.SeedNode{
			HostID:   "host2",
			Endpoint: "http://1.1.1.2:2380",
		},
	}
	res = IsSeedNode(seedNodes, "host4")
	assert.Equal(t, false, res)
}

func TestGetHostAndEndpointFromID(t *testing.T) {
	test2Seeds := []environment.SeedNode{
		environment.SeedNode{
			HostID:       "host1",
			Endpoint:     "http://1.1.1.1:2380",
			ClusterState: "existing",
		},
		environment.SeedNode{
			HostID:   "host2",
			Endpoint: "http://1.1.1.2:2380",
		},
	}

	tests := []struct {
		initialCluster []environment.SeedNode
		hostID         string
		expSeedNode    environment.SeedNode
		expEndpoint    string
		expErr         bool
	}{
		{
			initialCluster: test2Seeds,
			hostID:         "host1",
			expSeedNode:    test2Seeds[0],
			expEndpoint:    "http://1.1.1.1",
		},
		{
			initialCluster: test2Seeds,
			hostID:         "host3",
			expErr:         true,
		},
		{
			initialCluster: test2Seeds[:0],
			hostID:         "host1",
			expErr:         true,
		},
	}

	for _, test := range tests {
		node, ep, err := getHostAndEndpointFromID(test.initialCluster, test.hostID)
		if test.expErr {
			assert.Error(t, err)
			continue
		}

		assert.Equal(t, test.expSeedNode, node)
		assert.Equal(t, test.expEndpoint, ep)
	}
}

func TestNewEtcdEmbedConfig(t *testing.T) {
	fd, err := ioutil.TempFile("", "config2.yaml")
	require.NoError(t, err)
	defer func() {
		assert.NoError(t, fd.Close())
		assert.NoError(t, os.Remove(fd.Name()))
	}()

	_, err = fd.Write([]byte(testBaseConfig))
	require.NoError(t, err)

	// Verify is valid
	var cfg Configuration
	err = xconfig.LoadFile(&cfg, fd.Name(), xconfig.Options{})
	require.NoError(t, err)

	embedCfg, err := NewEtcdEmbedConfig(*cfg.DB)
	require.NoError(t, err)

	assert.Equal(t, "existing", embedCfg.ClusterState)
}

func TestNewJaegerTracer(t *testing.T) {
	fd, err := ioutil.TempFile("", "config_jaeger.yaml")
	require.NoError(t, err)
	defer func() {
		assert.NoError(t, fd.Close())
		assert.NoError(t, os.Remove(fd.Name()))
	}()

	_, err = fd.Write([]byte(testBaseConfig))
	require.NoError(t, err)

	// Verify is valid
	var cfg Configuration
	err = xconfig.LoadFile(&cfg, fd.Name(), xconfig.Options{})
	require.NoError(t, err)

	instrumentOpts := instrument.NewOptions()
	tracer, closer, err := cfg.DB.Tracing.NewTracer("m3dbnode",
		instrumentOpts.MetricsScope(), instrumentOpts.Logger())
	require.NoError(t, err)
	defer closer.Close()

	// Verify tracer gets created
	require.NotNil(t, tracer)
}

func TestProtoConfig(t *testing.T) {
	testProtoConf := `
db:
  metrics:
      samplingRate: 1.0

  listenAddress: 0.0.0.0:9000
  clusterListenAddress: 0.0.0.0:9001
  httpNodeListenAddress: 0.0.0.0:9002
  httpClusterListenAddress: 0.0.0.0:9003

  commitlog:
      flushMaxBytes: 524288
      flushEvery: 1s
      queue:
          size: 2097152

  proto:
      enabled: false
      schema_registry:
         "ns1:2d":
            schemaFilePath: "file/path/to/ns1/schema"
            messageName: "ns1_msg_name"
         ns2:
            schemaFilePath: "file/path/to/ns2/schema"
            messageName: "ns2_msg_name"
`
	fd, err := ioutil.TempFile("", "config_proto.yaml")
	require.NoError(t, err)
	defer func() {
		assert.NoError(t, fd.Close())
		assert.NoError(t, os.Remove(fd.Name()))
	}()

	_, err = fd.Write([]byte(testProtoConf))
	require.NoError(t, err)

	// Verify is valid
	var cfg Configuration
	err = xconfig.LoadFile(&cfg, fd.Name(), xconfig.Options{})
	require.NoError(t, err)

	require.NotNil(t, cfg.DB.Proto)
	require.False(t, cfg.DB.Proto.Enabled)

	require.Len(t, cfg.DB.Proto.SchemaRegistry, 2)
	require.EqualValues(t, map[string]NamespaceProtoSchema{
		"ns1:2d": {
			SchemaFilePath: "file/path/to/ns1/schema",
			MessageName:    "ns1_msg_name",
		},
		"ns2": {
			SchemaFilePath: "file/path/to/ns2/schema",
			MessageName:    "ns2_msg_name",
		}}, cfg.DB.Proto.SchemaRegistry)
}

func TestBootstrapCommitLogConfig(t *testing.T) {
	ctrl := gomock.NewController(t)
	defer ctrl.Finish()

	notDefault := !commitlog.DefaultReturnUnfulfilledForCorruptCommitLogFiles
	notDefaultStr := fmt.Sprintf("%v", notDefault)

	testConf := `
db:
  metrics:
      samplingRate: 1.0

  listenAddress: 0.0.0.0:9000
  clusterListenAddress: 0.0.0.0:9001
  httpNodeListenAddress: 0.0.0.0:9002
  httpClusterListenAddress: 0.0.0.0:9003

  bootstrap:
      commitlog:
          returnUnfulfilledForCorruptCommitLogFiles: ` + notDefaultStr + `

  commitlog:
      flushMaxBytes: 524288
      flushEvery: 1s
      queue:
          size: 2097152
`
	fd, err := ioutil.TempFile("", "config.yaml")
	require.NoError(t, err)
	defer func() {
		assert.NoError(t, fd.Close())
		assert.NoError(t, os.Remove(fd.Name()))
	}()

	_, err = fd.Write([]byte(testConf))
	require.NoError(t, err)

	// Verify is valid
	var cfg Configuration
	err = xconfig.LoadFile(&cfg, fd.Name(), xconfig.Options{})
	require.NoError(t, err)
	require.NotNil(t, cfg.DB)

	mapProvider := topology.NewMockMapProvider(ctrl)
	origin := topology.NewMockHost(ctrl)
	adminClient := client.NewMockAdminClient(ctrl)

	_, err = cfg.DB.Bootstrap.New(
		result.NewOptions(),
		storage.DefaultTestOptions(),
		mapProvider,
		origin,
		adminClient,
	)
	require.NoError(t, err)
}<|MERGE_RESOLUTION|>--- conflicted
+++ resolved
@@ -99,15 +99,7 @@
   writeNewSeriesBackoffDuration: 2ms
 
   bootstrap:
-<<<<<<< HEAD
-      fs:
-=======
-      bootstrappers:
-          - filesystem
-          - peers
-          - noop-all
       filesystem:
->>>>>>> 99f95eae
           numProcessorsPerCPU: 0.42
       commitlog:
           returnUnfulfilledForCorruptCommitLogFiles: false
@@ -421,15 +413,7 @@
   writeNewSeriesBackoffDuration: 2ms
   tick: null
   bootstrap:
-<<<<<<< HEAD
-    fs:
-=======
-    bootstrappers:
-    - filesystem
-    - peers
-    - noop-all
     filesystem:
->>>>>>> 99f95eae
       numProcessorsPerCPU: 0.42
       migration: null
     commitlog:
