// Copyright (c) 2016 Uber Technologies, Inc.
//
// Permission is hereby granted, free of charge, to any person obtaining a copy
// of this software and associated documentation files (the "Software"), to deal
// in the Software without restriction, including without limitation the rights
// to use, copy, modify, merge, publish, distribute, sublicense, and/or sell
// copies of the Software, and to permit persons to whom the Software is
// furnished to do so, subject to the following conditions:
//
// The above copyright notice and this permission notice shall be included in
// all copies or substantial portions of the Software.
//
// THE SOFTWARE IS PROVIDED "AS IS", WITHOUT WARRANTY OF ANY KIND, EXPRESS OR
// IMPLIED, INCLUDING BUT NOT LIMITED TO THE WARRANTIES OF MERCHANTABILITY,
// FITNESS FOR A PARTICULAR PURPOSE AND NONINFRINGEMENT. IN NO EVENT SHALL THE
// AUTHORS OR COPYRIGHT HOLDERS BE LIABLE FOR ANY CLAIM, DAMAGES OR OTHER
// LIABILITY, WHETHER IN AN ACTION OF CONTRACT, TORT OR OTHERWISE, ARISING FROM,
// OUT OF OR IN CONNECTION WITH THE SOFTWARE OR THE USE OR OTHER DEALINGS IN
// THE SOFTWARE.

package storage

import (
	"errors"
	"fmt"
	"io"
	"math"
	"runtime"
	"time"

	"github.com/m3db/m3/src/dbnode/clock"
	"github.com/m3db/m3/src/dbnode/encoding"
	"github.com/m3db/m3/src/dbnode/encoding/m3tsz"
	"github.com/m3db/m3/src/dbnode/namespace"
	"github.com/m3db/m3/src/dbnode/persist"
	"github.com/m3db/m3/src/dbnode/persist/fs"
	"github.com/m3db/m3/src/dbnode/persist/fs/commitlog"
	"github.com/m3db/m3/src/dbnode/retention"
	m3dbruntime "github.com/m3db/m3/src/dbnode/runtime"
	"github.com/m3db/m3/src/dbnode/storage/block"
	"github.com/m3db/m3/src/dbnode/storage/bootstrap"
	"github.com/m3db/m3/src/dbnode/storage/index"
	"github.com/m3db/m3/src/dbnode/storage/repair"
	"github.com/m3db/m3/src/dbnode/storage/series"
	"github.com/m3db/m3/src/dbnode/ts/writes"
	"github.com/m3db/m3/src/dbnode/x/xio"
	"github.com/m3db/m3/src/dbnode/x/xpool"
	"github.com/m3db/m3/src/x/context"
	"github.com/m3db/m3/src/x/ident"
	"github.com/m3db/m3/src/x/instrument"
	"github.com/m3db/m3/src/x/mmap"
	"github.com/m3db/m3/src/x/pool"
	xsync "github.com/m3db/m3/src/x/sync"
)

const (
	// defaultBytesPoolBucketCapacity is the default bytes buffer capacity for the default bytes pool bucket.
	defaultBytesPoolBucketCapacity = 256

	// defaultBytesPoolBucketCount is the default count of elements for the default bytes pool bucket.
	defaultBytesPoolBucketCount = 4096

	// defaultRepairEnabled enables repair by default.
	defaultRepairEnabled = true

	// defaultErrorWindowForLoad is the default error window for evaluating server load.
	defaultErrorWindowForLoad = 10 * time.Second

	// defaultErrorThresholdForLoad is the default error threshold for considering server overloaded.
	defaultErrorThresholdForLoad = 1000

	// defaultIndexingEnabled disables indexing by default.
	defaultIndexingEnabled = false

	// defaultNumLoadedBytesLimit is the default limit (2GiB) for the number of outstanding loaded bytes that
	// the memory tracker will allow.
	defaultNumLoadedBytesLimit = 2 << 30
)

var (
	// defaultBootstrapProcessProvider is the default bootstrap provider for the database.
	defaultBootstrapProcessProvider = bootstrap.NewNoOpProcessProvider()

	// defaultPoolOptions are the pool options used by default.
	defaultPoolOptions pool.ObjectPoolOptions

	timeZero time.Time
)

var (
	errNamespaceInitializerNotSet = errors.New("namespace registry initializer not set")
	errRepairOptionsNotSet        = errors.New("repair enabled but repair options are not set")
	errIndexOptionsNotSet         = errors.New("index enabled but index options are not set")
	errPersistManagerNotSet       = errors.New("persist manager is not set")
	errBlockLeaserNotSet          = errors.New("block leaser is not set")
	errOnColdFlushNotSet          = errors.New("on cold flush is not set, requires at least a no-op implementation")
)

// NewSeriesOptionsFromOptions creates a new set of database series options from provided options.
func NewSeriesOptionsFromOptions(opts Options, ropts retention.Options) series.Options {
	if ropts == nil {
		ropts = retention.NewOptions()
	}

	return opts.SeriesOptions().
		SetClockOptions(opts.ClockOptions()).
		SetInstrumentOptions(opts.InstrumentOptions()).
		SetRetentionOptions(ropts).
		SetDatabaseBlockOptions(opts.DatabaseBlockOptions()).
		SetCachePolicy(opts.SeriesCachePolicy()).
		SetContextPool(opts.ContextPool()).
		SetEncoderPool(opts.EncoderPool()).
		SetMultiReaderIteratorPool(opts.MultiReaderIteratorPool()).
		SetIdentifierPool(opts.IdentifierPool()).
		SetBufferBucketPool(opts.BufferBucketPool()).
		SetBufferBucketVersionsPool(opts.BufferBucketVersionsPool())
}

type options struct {
<<<<<<< HEAD
	clockOpts                      clock.Options
	instrumentOpts                 instrument.Options
	nsRegistryInitializer          namespace.Initializer
	blockOpts                      block.Options
	commitLogOpts                  commitlog.Options
	runtimeOptsMgr                 m3dbruntime.OptionsManager
	errWindowForLoad               time.Duration
	errThresholdForLoad            int64
	indexingEnabled                bool
	repairEnabled                  bool
	truncateType                   series.TruncateType
	transformOptions               series.WriteTransformOptions
	indexOpts                      index.Options
	repairOpts                     repair.Options
	newEncoderFn                   encoding.NewEncoderFn
	newDecoderFn                   encoding.NewDecoderFn
	bootstrapProcessProvider       bootstrap.ProcessProvider
	persistManager                 persist.Manager
	largeTilesPersistManager       persist.Manager
	blockRetrieverManager          block.DatabaseBlockRetrieverManager
	poolOpts                       pool.ObjectPoolOptions
	contextPool                    context.Pool
	seriesCachePolicy              series.CachePolicy
	seriesOpts                     series.Options
	seriesPool                     series.DatabaseSeriesPool
	bytesPool                      pool.CheckedBytesPool
	encoderPool                    encoding.EncoderPool
	segmentReaderPool              xio.SegmentReaderPool
	readerIteratorPool             encoding.ReaderIteratorPool
	multiReaderIteratorPool        encoding.MultiReaderIteratorPool
	identifierPool                 ident.Pool
	fetchBlockMetadataResultsPool  block.FetchBlockMetadataResultsPool
	fetchBlocksMetadataResultsPool block.FetchBlocksMetadataResultsPool
	queryIDsWorkerPool             xsync.WorkerPool
	writeBatchPool                 *writes.WriteBatchPool
	bufferBucketPool               *series.BufferBucketPool
	bufferBucketVersionsPool       *series.BufferBucketVersionsPool
	retrieveRequestPool            fs.RetrieveRequestPool
	checkedBytesWrapperPool        xpool.CheckedBytesWrapperPool
	schemaReg                      namespace.SchemaRegistry
	blockLeaseManager              block.LeaseManager
	onColdFlush                    OnColdFlush
	memoryTracker                  MemoryTracker
	mmapReporter                   mmap.Reporter
	doNotIndexWithFieldsMap        map[string]string
=======
	clockOpts                       clock.Options
	instrumentOpts                  instrument.Options
	nsRegistryInitializer           namespace.Initializer
	blockOpts                       block.Options
	commitLogOpts                   commitlog.Options
	runtimeOptsMgr                  m3dbruntime.OptionsManager
	errWindowForLoad                time.Duration
	errThresholdForLoad             int64
	indexingEnabled                 bool
	repairEnabled                   bool
	truncateType                    series.TruncateType
	transformOptions                series.WriteTransformOptions
	indexOpts                       index.Options
	repairOpts                      repair.Options
	newEncoderFn                    encoding.NewEncoderFn
	newDecoderFn                    encoding.NewDecoderFn
	bootstrapProcessProvider        bootstrap.ProcessProvider
	persistManager                  persist.Manager
	blockRetrieverManager           block.DatabaseBlockRetrieverManager
	poolOpts                        pool.ObjectPoolOptions
	contextPool                     context.Pool
	seriesCachePolicy               series.CachePolicy
	seriesOpts                      series.Options
	seriesPool                      series.DatabaseSeriesPool
	bytesPool                       pool.CheckedBytesPool
	encoderPool                     encoding.EncoderPool
	segmentReaderPool               xio.SegmentReaderPool
	readerIteratorPool              encoding.ReaderIteratorPool
	multiReaderIteratorPool         encoding.MultiReaderIteratorPool
	identifierPool                  ident.Pool
	fetchBlockMetadataResultsPool   block.FetchBlockMetadataResultsPool
	fetchBlocksMetadataResultsPool  block.FetchBlocksMetadataResultsPool
	queryIDsWorkerPool              xsync.WorkerPool
	writeBatchPool                  *writes.WriteBatchPool
	bufferBucketPool                *series.BufferBucketPool
	bufferBucketVersionsPool        *series.BufferBucketVersionsPool
	retrieveRequestPool             fs.RetrieveRequestPool
	checkedBytesWrapperPool         xpool.CheckedBytesWrapperPool
	schemaReg                       namespace.SchemaRegistry
	blockLeaseManager               block.LeaseManager
	onColdFlush                     OnColdFlush
	memoryTracker                   MemoryTracker
	mmapReporter                    mmap.Reporter
	doNotIndexWithFieldsMap         map[string]string
	namespaceRuntimeOptsMgrRegistry namespace.RuntimeOptionsManagerRegistry
>>>>>>> 6a805d38
}

// NewOptions creates a new set of storage options with defaults
func NewOptions() Options {
	return newOptions(defaultPoolOptions)
}

func newOptions(poolOpts pool.ObjectPoolOptions) Options {
	bytesPool := pool.NewCheckedBytesPool(nil, poolOpts, func(s []pool.Bucket) pool.BytesPool {
		return pool.NewBytesPool(s, poolOpts)
	})
	bytesPool.Init()
	seriesOpts := series.NewOptions()

	// Default to using half of the available cores for querying IDs
	queryIDsWorkerPool := xsync.NewWorkerPool(int(math.Ceil(float64(runtime.NumCPU()) / 2)))
	queryIDsWorkerPool.Init()

	writeBatchPool := writes.NewWriteBatchPool(poolOpts, nil, nil)
	writeBatchPool.Init()

	segmentReaderPool := xio.NewSegmentReaderPool(poolOpts)
	segmentReaderPool.Init()

	retrieveRequestPool := fs.NewRetrieveRequestPool(segmentReaderPool, poolOpts)
	retrieveRequestPool.Init()

	bytesWrapperPool := xpool.NewCheckedBytesWrapperPool(poolOpts)
	bytesWrapperPool.Init()

	o := &options{
		clockOpts:                clock.NewOptions(),
		instrumentOpts:           instrument.NewOptions(),
		blockOpts:                block.NewOptions(),
		commitLogOpts:            commitlog.NewOptions(),
		runtimeOptsMgr:           m3dbruntime.NewOptionsManager(),
		errWindowForLoad:         defaultErrorWindowForLoad,
		errThresholdForLoad:      defaultErrorThresholdForLoad,
		indexingEnabled:          defaultIndexingEnabled,
		indexOpts:                index.NewOptions(),
		repairEnabled:            defaultRepairEnabled,
		repairOpts:               repair.NewOptions(),
		bootstrapProcessProvider: defaultBootstrapProcessProvider,
		poolOpts:                 poolOpts,
		contextPool: context.NewPool(context.NewOptions().
			SetContextPoolOptions(poolOpts).
			SetFinalizerPoolOptions(poolOpts)),
		seriesCachePolicy:       series.DefaultCachePolicy,
		seriesOpts:              seriesOpts,
		seriesPool:              series.NewDatabaseSeriesPool(poolOpts),
		bytesPool:               bytesPool,
		encoderPool:             encoding.NewEncoderPool(poolOpts),
		segmentReaderPool:       segmentReaderPool,
		readerIteratorPool:      encoding.NewReaderIteratorPool(poolOpts),
		multiReaderIteratorPool: encoding.NewMultiReaderIteratorPool(poolOpts),
		identifierPool: ident.NewPool(bytesPool, ident.PoolOptions{
			IDPoolOptions:           poolOpts,
			TagsPoolOptions:         poolOpts,
			TagsIteratorPoolOptions: poolOpts,
		}),
		fetchBlockMetadataResultsPool:   block.NewFetchBlockMetadataResultsPool(poolOpts, 0),
		fetchBlocksMetadataResultsPool:  block.NewFetchBlocksMetadataResultsPool(poolOpts, 0),
		queryIDsWorkerPool:              queryIDsWorkerPool,
		writeBatchPool:                  writeBatchPool,
		bufferBucketVersionsPool:        series.NewBufferBucketVersionsPool(poolOpts),
		bufferBucketPool:                series.NewBufferBucketPool(poolOpts),
		retrieveRequestPool:             retrieveRequestPool,
		checkedBytesWrapperPool:         bytesWrapperPool,
		schemaReg:                       namespace.NewSchemaRegistry(false, nil),
		onColdFlush:                     &noOpColdFlush{},
		memoryTracker:                   NewMemoryTracker(NewMemoryTrackerOptions(defaultNumLoadedBytesLimit)),
		namespaceRuntimeOptsMgrRegistry: namespace.NewRuntimeOptionsManagerRegistry(),
	}
	return o.SetEncodingM3TSZPooled()
}

func (o *options) Validate() error {
	// validate namespace registry
	init := o.NamespaceInitializer()
	if init == nil {
		return errNamespaceInitializerNotSet
	}

	// validate commit log options
	clOpts := o.CommitLogOptions()
	if err := clOpts.Validate(); err != nil {
		return fmt.Errorf("unable to validate commit log options: %v", err)
	}

	// validate repair options
	if o.RepairEnabled() {
		rOpts := o.RepairOptions()
		if rOpts == nil {
			return errRepairOptionsNotSet
		}
		if err := rOpts.Validate(); err != nil {
			return fmt.Errorf("unable to validate repair options, err: %v", err)
		}
	}

	// validate indexing options
	iOpts := o.IndexOptions()
	if iOpts == nil {
		return errIndexOptionsNotSet
	}
	if err := iOpts.Validate(); err != nil {
		return fmt.Errorf("unable to validate index options, err: %v", err)
	}

	// validate that persist manager is present, if not return
	// error if error occurred during default creation otherwise
	// it was set to nil by a caller
	if o.persistManager == nil {
		return errPersistManagerNotSet
	}

	// validate series cache policy
	if err := series.ValidateCachePolicy(o.seriesCachePolicy); err != nil {
		return err
	}

	if o.blockLeaseManager == nil {
		return errBlockLeaserNotSet
	}

	if o.onColdFlush == nil {
		return errOnColdFlushNotSet
	}

	return nil
}

func (o *options) SetClockOptions(value clock.Options) Options {
	opts := *o
	opts.clockOpts = value
	opts.commitLogOpts = opts.commitLogOpts.SetClockOptions(value)
	opts.indexOpts = opts.indexOpts.SetClockOptions(value)
	opts.seriesOpts = NewSeriesOptionsFromOptions(&opts, nil)
	return &opts
}

func (o *options) ClockOptions() clock.Options {
	return o.clockOpts
}

func (o *options) SetInstrumentOptions(value instrument.Options) Options {
	opts := *o
	opts.instrumentOpts = value
	opts.commitLogOpts = opts.commitLogOpts.SetInstrumentOptions(value)
	opts.indexOpts = opts.indexOpts.SetInstrumentOptions(value)
	opts.seriesOpts = NewSeriesOptionsFromOptions(&opts, nil)
	return &opts
}

func (o *options) InstrumentOptions() instrument.Options {
	return o.instrumentOpts
}

func (o *options) SetNamespaceInitializer(value namespace.Initializer) Options {
	opts := *o
	opts.nsRegistryInitializer = value
	return &opts
}

func (o *options) NamespaceInitializer() namespace.Initializer {
	return o.nsRegistryInitializer
}

func (o *options) SetDatabaseBlockOptions(value block.Options) Options {
	opts := *o
	opts.blockOpts = value
	opts.seriesOpts = NewSeriesOptionsFromOptions(&opts, nil)
	return &opts
}

func (o *options) DatabaseBlockOptions() block.Options {
	return o.blockOpts
}

func (o *options) SetCommitLogOptions(value commitlog.Options) Options {
	opts := *o
	opts.commitLogOpts = value
	return &opts
}

func (o *options) CommitLogOptions() commitlog.Options {
	return o.commitLogOpts
}

func (o *options) SetRuntimeOptionsManager(value m3dbruntime.OptionsManager) Options {
	opts := *o
	opts.runtimeOptsMgr = value
	return &opts
}

func (o *options) RuntimeOptionsManager() m3dbruntime.OptionsManager {
	return o.runtimeOptsMgr
}

func (o *options) SetErrorWindowForLoad(value time.Duration) Options {
	opts := *o
	opts.errWindowForLoad = value
	return &opts
}

func (o *options) ErrorWindowForLoad() time.Duration {
	return o.errWindowForLoad
}

func (o *options) SetErrorThresholdForLoad(value int64) Options {
	opts := *o
	opts.errThresholdForLoad = value
	return &opts
}

func (o *options) ErrorThresholdForLoad() int64 {
	return o.errThresholdForLoad
}

func (o *options) SetIndexOptions(value index.Options) Options {
	opts := *o
	opts.indexOpts = value
	return &opts
}

func (o *options) IndexOptions() index.Options {
	return o.indexOpts
}

func (o *options) SetRepairEnabled(b bool) Options {
	opts := *o
	opts.repairEnabled = b
	return &opts
}

func (o *options) RepairEnabled() bool {
	return o.repairEnabled
}

func (o *options) SetTruncateType(value series.TruncateType) Options {
	opts := *o
	opts.truncateType = value
	return &opts
}

func (o *options) TruncateType() series.TruncateType {
	return o.truncateType
}

func (o *options) SetWriteTransformOptions(
	value series.WriteTransformOptions,
) Options {
	opts := *o
	opts.transformOptions = value
	return &opts
}

func (o *options) WriteTransformOptions() series.WriteTransformOptions {
	return o.transformOptions
}

func (o *options) SetRepairOptions(value repair.Options) Options {
	opts := *o
	opts.repairOpts = value
	return &opts
}

func (o *options) RepairOptions() repair.Options {
	return o.repairOpts
}

func (o *options) SetEncodingM3TSZPooled() Options {
	opts := *o

	buckets := []pool.Bucket{{
		Capacity: defaultBytesPoolBucketCapacity,
		Count:    defaultBytesPoolBucketCount,
	}}
	newBackingBytesPool := func(s []pool.Bucket) pool.BytesPool {
		return pool.NewBytesPool(s, opts.poolOpts)
	}
	bytesPool := pool.NewCheckedBytesPool(buckets, o.poolOpts, newBackingBytesPool)
	bytesPool.Init()
	opts.bytesPool = bytesPool

	// initialize context pool
	opts.contextPool = context.NewPool(context.NewOptions().
		SetContextPoolOptions(opts.poolOpts).
		SetFinalizerPoolOptions(opts.poolOpts))

	encoderPool := encoding.NewEncoderPool(opts.poolOpts)
	readerIteratorPool := encoding.NewReaderIteratorPool(opts.poolOpts)

	// initialize segment reader pool
	segmentReaderPool := xio.NewSegmentReaderPool(opts.poolOpts)
	segmentReaderPool.Init()
	opts.segmentReaderPool = segmentReaderPool

	encodingOpts := encoding.NewOptions().
		SetBytesPool(bytesPool).
		SetEncoderPool(encoderPool).
		SetReaderIteratorPool(readerIteratorPool).
		SetSegmentReaderPool(segmentReaderPool)

	// initialize encoder pool
	encoderPool.Init(func() encoding.Encoder {
		return m3tsz.NewEncoder(timeZero, nil, m3tsz.DefaultIntOptimizationEnabled, encodingOpts)
	})
	opts.encoderPool = encoderPool

	// initialize single reader iterator pool
	readerIteratorPool.Init(func(r io.Reader, descr namespace.SchemaDescr) encoding.ReaderIterator {
		return m3tsz.NewReaderIterator(r, m3tsz.DefaultIntOptimizationEnabled, encodingOpts)
	})
	opts.readerIteratorPool = readerIteratorPool

	// initialize multi reader iterator pool
	multiReaderIteratorPool := encoding.NewMultiReaderIteratorPool(opts.poolOpts)
	multiReaderIteratorPool.Init(func(r io.Reader, descr namespace.SchemaDescr) encoding.ReaderIterator {
		return m3tsz.NewReaderIterator(r, m3tsz.DefaultIntOptimizationEnabled, encodingOpts)
	})
	opts.multiReaderIteratorPool = multiReaderIteratorPool

	opts.blockOpts = opts.blockOpts.
		SetEncoderPool(encoderPool).
		SetReaderIteratorPool(readerIteratorPool).
		SetMultiReaderIteratorPool(multiReaderIteratorPool).
		SetBytesPool(bytesPool)

	opts.seriesOpts = NewSeriesOptionsFromOptions(&opts, nil)
	return &opts
}

func (o *options) SetNewEncoderFn(value encoding.NewEncoderFn) Options {
	opts := *o
	opts.newEncoderFn = value
	return &opts
}

func (o *options) NewEncoderFn() encoding.NewEncoderFn {
	return o.newEncoderFn
}

func (o *options) SetNewDecoderFn(value encoding.NewDecoderFn) Options {
	opts := *o
	opts.newDecoderFn = value
	return &opts
}

func (o *options) NewDecoderFn() encoding.NewDecoderFn {
	return o.newDecoderFn
}

func (o *options) SetBootstrapProcessProvider(value bootstrap.ProcessProvider) Options {
	opts := *o
	opts.bootstrapProcessProvider = value
	return &opts
}

func (o *options) BootstrapProcessProvider() bootstrap.ProcessProvider {
	return o.bootstrapProcessProvider
}

func (o *options) SetPersistManager(value persist.Manager) Options {
	opts := *o
	opts.persistManager = value
	return &opts
}

func (o *options) PersistManager() persist.Manager {
	return o.persistManager
}

func (o *options) LargeTilesPersistManager() persist.Manager {
	return o.largeTilesPersistManager
}

func (o *options) SetLargeTilesPersistManager(value persist.Manager) Options {
	opts := *o
	opts.largeTilesPersistManager = value
	return &opts
}

func (o *options) SetDatabaseBlockRetrieverManager(value block.DatabaseBlockRetrieverManager) Options {
	opts := *o
	opts.blockRetrieverManager = value
	return &opts
}

func (o *options) DatabaseBlockRetrieverManager() block.DatabaseBlockRetrieverManager {
	return o.blockRetrieverManager
}

func (o *options) SetContextPool(value context.Pool) Options {
	opts := *o
	opts.contextPool = value
	return &opts
}

func (o *options) ContextPool() context.Pool {
	return o.contextPool
}

func (o *options) SetSeriesCachePolicy(value series.CachePolicy) Options {
	opts := *o
	opts.seriesCachePolicy = value
	return &opts
}

func (o *options) SeriesCachePolicy() series.CachePolicy {
	return o.seriesCachePolicy
}

func (o *options) SetSeriesOptions(value series.Options) Options {
	opts := *o
	opts.seriesOpts = value
	return &opts
}

func (o *options) SeriesOptions() series.Options {
	return o.seriesOpts
}

func (o *options) SetDatabaseSeriesPool(value series.DatabaseSeriesPool) Options {
	opts := *o
	opts.seriesPool = value
	return &opts
}

func (o *options) DatabaseSeriesPool() series.DatabaseSeriesPool {
	return o.seriesPool
}

func (o *options) SetBytesPool(value pool.CheckedBytesPool) Options {
	opts := *o
	opts.bytesPool = value
	return &opts
}

func (o *options) BytesPool() pool.CheckedBytesPool {
	return o.bytesPool
}

func (o *options) SetEncoderPool(value encoding.EncoderPool) Options {
	opts := *o
	opts.encoderPool = value
	return &opts
}

func (o *options) EncoderPool() encoding.EncoderPool {
	return o.encoderPool
}

func (o *options) SetSegmentReaderPool(value xio.SegmentReaderPool) Options {
	opts := *o
	opts.segmentReaderPool = value
	return &opts
}

func (o *options) SegmentReaderPool() xio.SegmentReaderPool {
	return o.segmentReaderPool
}

func (o *options) SetReaderIteratorPool(value encoding.ReaderIteratorPool) Options {
	opts := *o
	opts.readerIteratorPool = value
	return &opts
}

func (o *options) ReaderIteratorPool() encoding.ReaderIteratorPool {
	return o.readerIteratorPool
}

func (o *options) SetMultiReaderIteratorPool(value encoding.MultiReaderIteratorPool) Options {
	opts := *o
	opts.multiReaderIteratorPool = value
	return &opts
}

func (o *options) MultiReaderIteratorPool() encoding.MultiReaderIteratorPool {
	return o.multiReaderIteratorPool
}

func (o *options) SetIdentifierPool(value ident.Pool) Options {
	opts := *o
	opts.indexOpts = opts.indexOpts.SetIdentifierPool(value)
	opts.identifierPool = value
	return &opts
}

func (o *options) IdentifierPool() ident.Pool {
	return o.identifierPool
}

func (o *options) SetFetchBlockMetadataResultsPool(value block.FetchBlockMetadataResultsPool) Options {
	opts := *o
	opts.fetchBlockMetadataResultsPool = value
	return &opts
}

func (o *options) FetchBlockMetadataResultsPool() block.FetchBlockMetadataResultsPool {
	return o.fetchBlockMetadataResultsPool
}

func (o *options) SetFetchBlocksMetadataResultsPool(value block.FetchBlocksMetadataResultsPool) Options {
	opts := *o
	opts.fetchBlocksMetadataResultsPool = value
	return &opts
}

func (o *options) FetchBlocksMetadataResultsPool() block.FetchBlocksMetadataResultsPool {
	return o.fetchBlocksMetadataResultsPool
}

func (o *options) SetQueryIDsWorkerPool(value xsync.WorkerPool) Options {
	opts := *o
	opts.queryIDsWorkerPool = value
	return &opts
}

func (o *options) QueryIDsWorkerPool() xsync.WorkerPool {
	return o.queryIDsWorkerPool
}

func (o *options) SetWriteBatchPool(value *writes.WriteBatchPool) Options {
	opts := *o
	opts.writeBatchPool = value
	return &opts
}

func (o *options) WriteBatchPool() *writes.WriteBatchPool {
	return o.writeBatchPool
}

func (o *options) SetBufferBucketPool(value *series.BufferBucketPool) Options {
	opts := *o
	opts.bufferBucketPool = value
	return &opts
}

func (o *options) BufferBucketPool() *series.BufferBucketPool {
	return o.bufferBucketPool
}

func (o *options) SetBufferBucketVersionsPool(value *series.BufferBucketVersionsPool) Options {
	opts := *o
	opts.bufferBucketVersionsPool = value
	return &opts
}

func (o *options) BufferBucketVersionsPool() *series.BufferBucketVersionsPool {
	return o.bufferBucketVersionsPool
}

func (o *options) SetRetrieveRequestPool(value fs.RetrieveRequestPool) Options {
	opts := *o
	opts.retrieveRequestPool = value
	return &opts
}

func (o *options) RetrieveRequestPool() fs.RetrieveRequestPool {
	return o.retrieveRequestPool
}

func (o *options) SetCheckedBytesWrapperPool(value xpool.CheckedBytesWrapperPool) Options {
	opts := *o
	opts.checkedBytesWrapperPool = value
	return &opts
}

func (o *options) CheckedBytesWrapperPool() xpool.CheckedBytesWrapperPool {
	return o.checkedBytesWrapperPool
}

func (o *options) SetSchemaRegistry(registry namespace.SchemaRegistry) Options {
	opts := *o
	opts.schemaReg = registry
	return &opts
}

func (o *options) SchemaRegistry() namespace.SchemaRegistry {
	return o.schemaReg
}

func (o *options) SetBlockLeaseManager(leaseMgr block.LeaseManager) Options {
	opts := *o
	opts.blockLeaseManager = leaseMgr
	return &opts
}

func (o *options) BlockLeaseManager() block.LeaseManager {
	return o.blockLeaseManager
}

func (o *options) SetOnColdFlush(value OnColdFlush) Options {
	opts := *o
	opts.onColdFlush = value
	return &opts
}

func (o *options) OnColdFlush() OnColdFlush {
	return o.onColdFlush
}

func (o *options) SetMemoryTracker(memTracker MemoryTracker) Options {
	opts := *o
	opts.memoryTracker = memTracker
	return &opts
}

func (o *options) MemoryTracker() MemoryTracker {
	return o.memoryTracker
}

func (o *options) SetMmapReporter(mmapReporter mmap.Reporter) Options {
	opts := *o
	opts.mmapReporter = mmapReporter
	return &opts
}

func (o *options) MmapReporter() mmap.Reporter {
	return o.mmapReporter
}

func (o *options) SetDoNotIndexWithFieldsMap(value map[string]string) Options {
	opts := *o
	opts.doNotIndexWithFieldsMap = value
	return &opts
}

func (o *options) DoNotIndexWithFieldsMap() map[string]string {
	return o.doNotIndexWithFieldsMap
}

func (o *options) SetNamespaceRuntimeOptionsManagerRegistry(
	value namespace.RuntimeOptionsManagerRegistry,
) Options {
	opts := *o
	opts.namespaceRuntimeOptsMgrRegistry = value
	return &opts
}

func (o *options) NamespaceRuntimeOptionsManagerRegistry() namespace.RuntimeOptionsManagerRegistry {
	return o.namespaceRuntimeOptsMgrRegistry
}

type noOpColdFlush struct{}

func (n *noOpColdFlush) ColdFlushNamespace(ns Namespace) (OnColdFlushNamespace, error) {
	return &persist.NoOpColdFlushNamespace{}, nil
}<|MERGE_RESOLUTION|>--- conflicted
+++ resolved
@@ -117,53 +117,6 @@
 }
 
 type options struct {
-<<<<<<< HEAD
-	clockOpts                      clock.Options
-	instrumentOpts                 instrument.Options
-	nsRegistryInitializer          namespace.Initializer
-	blockOpts                      block.Options
-	commitLogOpts                  commitlog.Options
-	runtimeOptsMgr                 m3dbruntime.OptionsManager
-	errWindowForLoad               time.Duration
-	errThresholdForLoad            int64
-	indexingEnabled                bool
-	repairEnabled                  bool
-	truncateType                   series.TruncateType
-	transformOptions               series.WriteTransformOptions
-	indexOpts                      index.Options
-	repairOpts                     repair.Options
-	newEncoderFn                   encoding.NewEncoderFn
-	newDecoderFn                   encoding.NewDecoderFn
-	bootstrapProcessProvider       bootstrap.ProcessProvider
-	persistManager                 persist.Manager
-	largeTilesPersistManager       persist.Manager
-	blockRetrieverManager          block.DatabaseBlockRetrieverManager
-	poolOpts                       pool.ObjectPoolOptions
-	contextPool                    context.Pool
-	seriesCachePolicy              series.CachePolicy
-	seriesOpts                     series.Options
-	seriesPool                     series.DatabaseSeriesPool
-	bytesPool                      pool.CheckedBytesPool
-	encoderPool                    encoding.EncoderPool
-	segmentReaderPool              xio.SegmentReaderPool
-	readerIteratorPool             encoding.ReaderIteratorPool
-	multiReaderIteratorPool        encoding.MultiReaderIteratorPool
-	identifierPool                 ident.Pool
-	fetchBlockMetadataResultsPool  block.FetchBlockMetadataResultsPool
-	fetchBlocksMetadataResultsPool block.FetchBlocksMetadataResultsPool
-	queryIDsWorkerPool             xsync.WorkerPool
-	writeBatchPool                 *writes.WriteBatchPool
-	bufferBucketPool               *series.BufferBucketPool
-	bufferBucketVersionsPool       *series.BufferBucketVersionsPool
-	retrieveRequestPool            fs.RetrieveRequestPool
-	checkedBytesWrapperPool        xpool.CheckedBytesWrapperPool
-	schemaReg                      namespace.SchemaRegistry
-	blockLeaseManager              block.LeaseManager
-	onColdFlush                    OnColdFlush
-	memoryTracker                  MemoryTracker
-	mmapReporter                   mmap.Reporter
-	doNotIndexWithFieldsMap        map[string]string
-=======
 	clockOpts                       clock.Options
 	instrumentOpts                  instrument.Options
 	nsRegistryInitializer           namespace.Initializer
@@ -182,6 +135,7 @@
 	newDecoderFn                    encoding.NewDecoderFn
 	bootstrapProcessProvider        bootstrap.ProcessProvider
 	persistManager                  persist.Manager
+	largeTilesPersistManager       persist.Manager
 	blockRetrieverManager           block.DatabaseBlockRetrieverManager
 	poolOpts                        pool.ObjectPoolOptions
 	contextPool                     context.Pool
@@ -209,7 +163,6 @@
 	mmapReporter                    mmap.Reporter
 	doNotIndexWithFieldsMap         map[string]string
 	namespaceRuntimeOptsMgrRegistry namespace.RuntimeOptionsManagerRegistry
->>>>>>> 6a805d38
 }
 
 // NewOptions creates a new set of storage options with defaults
